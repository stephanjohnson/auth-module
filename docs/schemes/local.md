# Local

[Source Code](https://github.com/nuxt-community/auth-module/blob/masterlib/schemes/local.js)

`local` is the default, general purpose authentication scheme, supporting `Cookie` and `JWT` login flows.

By default `local` scheme is enabled and preconfigured. You can set `strategies.local` to `false` to disable it.

## Usage

To do a password based login by sending credentials in request body as a JSON object:

```js
<template>
  <div>
    <form @submit="userLogin">
      <div>
        <label>Username</label>
        <input type="text" v-model="login.username" />
      </div>
      <div>
        <label>Password</label>
        <input type="text" v-model="login.password" />
      </div>
      <div>
        <button type="submit">Submit</button>
      </div>
    </form>
  </div>
</template>

<script>
export default {
  data() {
    return {
      login: {
        email: '',
        password: ''
      }
    }
  },
  methods: {
    async userLogin() {
      try {
        let response = await this.$auth.loginWith('local', { data: this.login })
        console.log(response)
      } catch (err) {
        console.log(err)
      }
    }
  }
}
</script>
```


## Options

Example for a token based flow:

```js
auth: {
  strategies: {
    local: {
      token: {
        property: 'token',
        // required: true,
        // type: 'Bearer'
      },
      user: {
        property: 'user',
        // autoFetch: true
      },
      endpoints: {
        login: { url: '/api/auth/login', method: 'post' },
        logout: { url: '/api/auth/logout', method: 'post' },
        user: { url: '/api/auth/user', method: 'get' }
      }
    }
  }
}
```

Example for a cookie based flow:

```js
auth: {
  strategies: {
    local: {
      token: {
        required: false,
        type: false
      },
      endpoints: {
        login: { url: '/api/auth/login', method: 'post' },
      }
    }
  }
}
```

### `endpoints`

Each endpoint is used to make requests using axios. They are basically extending Axios [Request Config](https://github.com/axios/axios#request-config).

::: tip
To disable each endpoint, simply set its value to `false`.
:::

### `token`

Here you configure the token options.

#### `property`

`property` can be used to specify which field of the response JSON to be used for value. It can be `false` to directly use API response or being more complicated like `auth.token`.

#### `required`

- Default: `true`

<<<<<<< HEAD
This option can be used to disable all token handling. 
=======
This option can be used to disable all token handling.
>>>>>>> fda811f2

::: tip
Useful for Cookie only flows.
:::

#### `name`

- Default: `Authorization`

Authorization header name to be used in axios requests.

#### `type`

- Default: `Bearer`

Authorization header type to be used in axios requests.

#### `maxAge`

- Default: `1800`

Here you set the expiration time of the token, in **seconds**.
This time will be used if for some reason we couldn't decode the token to get the expiration date.

By default is set to 30 minutes.

### `user`

Here you configure the user options.

#### `property`

`property` can be used to specify which field of the response JSON to be used for value. It can be `false` to directly use API response or being more complicated like `auth.user`.
<<<<<<< HEAD
 
#### `autoFetch`
 
- Default: `true`
 
=======

#### `autoFetch`

- Default: `true`

>>>>>>> fda811f2
This option can be used to disable user fetch after login. It is useful when your login response already have the user.<|MERGE_RESOLUTION|>--- conflicted
+++ resolved
@@ -119,11 +119,7 @@
 
 - Default: `true`
 
-<<<<<<< HEAD
-This option can be used to disable all token handling. 
-=======
 This option can be used to disable all token handling.
->>>>>>> fda811f2
 
 ::: tip
 Useful for Cookie only flows.
@@ -157,17 +153,9 @@
 #### `property`
 
 `property` can be used to specify which field of the response JSON to be used for value. It can be `false` to directly use API response or being more complicated like `auth.user`.
-<<<<<<< HEAD
- 
-#### `autoFetch`
- 
-- Default: `true`
- 
-=======
 
 #### `autoFetch`
 
 - Default: `true`
 
->>>>>>> fda811f2
 This option can be used to disable user fetch after login. It is useful when your login response already have the user.