# Local

[Source Code](https://github.com/nuxt-community/auth-module/blob/master/lib/schemes/local.js)

`local` is the default, general purpose authentication scheme, supporting `Cookie` and `JWT` login flows.

By default `local` scheme is enabled and preconfigured. You can set `strategies.local` to `false` to disable it.

## Usage

To do a password based login by sending credentials in request body as a JSON object:

```vue
<template>
  <div>
    <form @submit.prevent="userLogin">
      <div>
        <label>Username</label>
        <input type="text" v-model="login.username" />
      </div>
      <div>
        <label>Password</label>
        <input type="text" v-model="login.password" />
      </div>
      <div>
        <button type="submit">Submit</button>
      </div>
    </form>
  </div>
</template>

<script>
export default {
  data() {
    return {
      login: {
        username: '',
        password: ''
      }
    }
  },
  methods: {
    async userLogin() {
      try {
        let response = await this.$auth.loginWith('local', { data: this.login })
        console.log(response)
      } catch (err) {
        console.log(err)
      }
    }
  }
}
</script>
```


## Options

Example for a token based flow:

```js
auth: {
  strategies: {
    local: {
      token: {
        property: 'token',
        // required: true,
        // type: 'Bearer'
      },
      user: {
        property: 'user',
        // autoFetch: true
      },
      endpoints: {
        login: { url: '/api/auth/login', method: 'post' },
        logout: { url: '/api/auth/logout', method: 'post' },
        user: { url: '/api/auth/user', method: 'get' }
      }
    }
  }
}
```

Example for a cookie based flow:

```js
auth: {
  strategies: {
    local: {
      token: {
        required: false,
        type: false
      },
      endpoints: {
        login: { url: '/api/auth/login', method: 'post' },
      }
    }
  }
}
```

### `endpoints`

Each endpoint is used to make requests using axios. They are basically extending Axios [Request Config](https://github.com/axios/axios#request-config).

::: tip
To disable each endpoint, simply set its value to `false`.
:::

### `token`

Here you configure the token options.

#### `property`

`property` can be used to specify which field of the response JSON to be used for value. It can be `false` to directly use API response or being more complicated like `auth.token`.

#### `required`

- Default: `true`

This option can be used to disable all token handling.

::: tip
Useful for Cookie only flows.
:::

#### `name`

- Default: `Authorization`

Authorization header name to be used in axios requests.

#### `type`

- Default: `Bearer`

Authorization header type to be used in axios requests.

#### `maxAge`

- Default: `1800`

Here you set the expiration time of the token, in **seconds**.
This time will be used if for some reason we couldn't decode the token to get the expiration date.

By default is set to 30 minutes.

### `user`

Here you configure the user options.

#### `property`

`property` can be used to specify which field of the response JSON to be used for value. It can be `false` to directly use API response or being more complicated like `auth.user`.

#### `autoFetch`

- Default: `true`

<<<<<<< HEAD
This option can be used to disable user fetch after login. It is useful when your login response already have the user.
=======
 This option can be used to disable user fetch after login.
 
 > TIP: It is useful when your login response already have the user. To manually set the user, use [setUser](../api/auth.md#setuser-user).
>>>>>>> 4c29f4d6
<|MERGE_RESOLUTION|>--- conflicted
+++ resolved
@@ -158,10 +158,7 @@
 
 - Default: `true`
 
-<<<<<<< HEAD
-This option can be used to disable user fetch after login. It is useful when your login response already have the user.
-=======
- This option can be used to disable user fetch after login.
- 
- > TIP: It is useful when your login response already have the user. To manually set the user, use [setUser](../api/auth.md#setuser-user).
->>>>>>> 4c29f4d6
+
+This option can be used to disable user fetch after login.
+
+> TIP: It is useful when your login response already have the user. To manually set the user, use [setUser](../api/auth.md#setuser-user).