--- conflicted
+++ resolved
@@ -29,11 +29,6 @@
   strategies: {
     local: {
       token: {
-<<<<<<< HEAD
-        property: 'token'
-      },
-      user: 'user',
-=======
         property: 'token',
         // required: true,
         // type: 'Bearer'
@@ -42,19 +37,11 @@
         property: 'user',
         // autoFetch: true
       },
->>>>>>> e56037f8
       endpoints: {
         login: { url: '/api/auth/login', method: 'post' },
         logout: { url: '/api/auth/logout', method: 'post' },
         user: { url: '/api/auth/user', method: 'get' }
-<<<<<<< HEAD
-      },
-      // tokenRequired: true,
-      // tokenType: 'bearer'
-      // autoFetchUser: true
-=======
       }
->>>>>>> e56037f8
     }
   }
 }
@@ -94,16 +81,9 @@
 
 `property` can be used to specify which field of the response JSON to be used for value. It can be `false` to directly use API response or being more complicated like `auth.token`.
 
-<<<<<<< HEAD
-### `user`
-
-`user` can be used to specify which field of the response JSON to be used for value. It can be `false` to directly use API response or being more complicated like `auth.user`.
-
-=======
 #### `required`
 
 - Default: `true`
->>>>>>> e56037f8
 
 This option can be used to disable all token handling. 
 
