--- conflicted
+++ resolved
@@ -16,14 +16,9 @@
 ```
 
 * `login`: User will be redirected to this path if *login is required*.
-<<<<<<< HEAD
 * `logout`: User will be redirected to this path if *after logout, current route is protected*.
+* `home`: User will be redirect to this path *after login*. (`rewriteRedirects` will rewrite this path)
 * `callback`: User will be redirect to this path by the identity provider *after login*. (Should match configured `Allowed Callback URLs` (or similar setting) in your app/client with the identity provider) 
-* `user`: User will be redirected to this path *after login and callback is processed*. (`rewriteRedirects` will rewrite this path)
-=======
-* `logout`: User will be redirected to this path if *after logout current route is protected*.
-* `home`: User will be redirect to this path *after login*. (`rewriteRedirects` will rewrite this path)
->>>>>>> cb7b5f82
 
 Each redirect path can be disabled by setting to `false`.
 Also you can disable all redirects by setting `redirect` to `false`
