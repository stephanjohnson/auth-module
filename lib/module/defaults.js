module.exports = {
  //  -- Error handling --

  resetOnError: false,

  // -- Authorization --

  scopeKey: 'scope',

  // -- Redirects --

  rewriteRedirects: true,

  fullPathRedirect: false,

  watchLoggedIn: true,

  redirect: {
    login: '/login',
    logout: '/',
    home: '/',
    callback: '/login'
  },

  //  -- Vuex Store --

  vuex: {
    namespace: 'auth'
  },

  // -- Cookie Store --

  cookie: {
    prefix: 'auth.',
    options: {
      path: '/'
    }
  },

  // -- localStorage Store --

  localStorage: {
    prefix: 'auth.'
  },

  // -- Token --

  token: {
    prefix: '_token.'
  },

  tokenExpiration: {
    prefix: '_token_expiration.'
  },

  // -- Refresh token --

  refreshToken: {
    prefix: '_refresh_token.'
  },

  refreshTokenExpiration: {
    prefix: '_refresh_token_expiration.'
  },

  // -- Strategies --

  defaultStrategy: undefined /* will be auto set at module level */,

  strategies: {
<<<<<<< HEAD
    local: {}
=======
    local: {
      endpoints: {
        login: {
          url: '/api/auth/login',
          method: 'post'
        },
        logout: {
          url: '/api/auth/logout',
          method: 'post'
        },
        user: {
          url: '/api/auth/user',
          method: 'get'
        }
      }
    }
>>>>>>> e56037f8
  }
}<|MERGE_RESOLUTION|>--- conflicted
+++ resolved
@@ -68,25 +68,6 @@
   defaultStrategy: undefined /* will be auto set at module level */,
 
   strategies: {
-<<<<<<< HEAD
     local: {}
-=======
-    local: {
-      endpoints: {
-        login: {
-          url: '/api/auth/login',
-          method: 'post'
-        },
-        logout: {
-          url: '/api/auth/logout',
-          method: 'post'
-        },
-        user: {
-          url: '/api/auth/user',
-          method: 'get'
-        }
-      }
-    }
->>>>>>> e56037f8
   }
 }