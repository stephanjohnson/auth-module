--- conflicted
+++ resolved
@@ -1,9 +1,5 @@
-<<<<<<< HEAD
 import defu from 'defu'
-import { getProp } from '../utilities'
-=======
-import { addTokenPrefix } from '../utilities'
->>>>>>> d76fc0c5
+import { getProp, addTokenPrefix } from '../utilities'
 
 export default class LocalScheme {
   constructor (auth, options) {
@@ -76,15 +72,8 @@
 
     // Update Token
     if (this.options.tokenRequired) {
-<<<<<<< HEAD
-      let token = getProp(result, this.options.token.property)
-      if (this.options.tokenType) {
-        token = this.options.tokenType + ' ' + token
-      }
-=======
-      const token = addTokenPrefix(result, this.options.tokenType)
+      const token = addTokenPrefix(getProp(result, this.options.token.property), this.options.tokenType)
 
->>>>>>> d76fc0c5
       this.$auth.setToken(this.name, token)
       this._setToken(token)
     }
