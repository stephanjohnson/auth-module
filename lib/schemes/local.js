--- conflicted
+++ resolved
@@ -30,16 +30,8 @@
       this.options.endpoints.login
     )
 
-<<<<<<< HEAD
-    if (this.options.tokenRequired) {
-      const token = this.$auth.addTokenPrefix(result)
-
-      this.$auth.setToken(this.name, token)
-      this._setToken(token)
-=======
     if (this.options.token.required) {
       this.$auth.token.set(getProp(data, this.options.token.property))
->>>>>>> e56037f8
     }
 
     if (this.options.user.autoFetch) {
@@ -50,14 +42,7 @@
   }
 
   async setUserToken (tokenValue) {
-<<<<<<< HEAD
-    const token = this.$auth.addTokenPrefix(tokenValue)
-
-    this.$auth.setToken(this.name, token)
-    this._setToken(token)
-=======
     this.$auth.token.set(getProp(tokenValue, this.options.token.property))
->>>>>>> e56037f8
 
     return this.fetchUser()
   }
@@ -106,12 +91,6 @@
 }
 
 const DEFAULTS = {
-<<<<<<< HEAD
-  tokenRequired: true,
-  globalToken: true,
-  tokenName: 'Authorization',
-  autoFetchUser: true
-=======
   token: {
     property: 'token',
     type: 'Bearer',
@@ -124,5 +103,4 @@
     property: 'user',
     autoFetch: true
   }
->>>>>>> e56037f8
 }