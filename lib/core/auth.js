import getProp from 'dotprop'

import Storage from './storage'
import { routeOption, isRelativeURL, isSet, isSameURL } from './utilities'

export default class Auth {
  constructor (ctx, options) {
    this.ctx = ctx
    this.options = options

    // Strategies
    this.strategies = {}

    // Error listeners
    this._errorListeners = []

    // Redirect listeners
    this._redirectListeners = []

    // Storage & State
    options.initialState = { user: null, loggedIn: false, clientId: null }
    const storage = new Storage(ctx, options)

    this.$storage = storage
    this.$state = storage.state
  }

  async init () {
    // Reset on error
    if (this.options.resetOnError) {
      this.onError((...args) => {
        if (typeof (this.options.resetOnError) !== 'function' || this.options.resetOnError(...args)) {
          this.reset()
        }
      })
    }

    // Restore strategy
    this.$storage.syncUniversal('strategy', this.options.defaultStrategy)

    // Set default strategy if current one is invalid
    if (!this.strategy) {
      this.$storage.setUniversal('strategy', this.options.defaultStrategy)

      // Give up if still invalid
      if (!this.strategy) {
        return Promise.resolve()
      }
    }

    try {
      // Call mounted for active strategy on initial load
      await this.mounted()
    } catch (error) {
      this.callOnError(error)
    } finally {
      // Watch for loggedIn changes only in client side
      if (process.client && this.options.watchLoggedIn) {
        this.$storage.watchState('loggedIn', loggedIn => {
          if (!routeOption(this.ctx.route, 'auth', false)) {
            this.redirect(loggedIn ? 'home' : 'logout')
          }
        })
      }
    }
  }

  // Backward compatibility
  get state () {
    if (!this._state_warn_shown) {
      this._state_warn_shown = true
      // eslint-disable-next-line no-console
      console.warn('[AUTH] $auth.state is deprecated. Please use $auth.$state or top level props like $auth.loggedIn')
    }

    return this.$state
  }

  getState (key) {
    if (!this._get_state_warn_shown) {
      this._get_state_warn_shown = true
      // eslint-disable-next-line no-console
      console.warn('[AUTH] $auth.getState is deprecated. Please use $auth.$storage.getState() or top level props like $auth.loggedIn')
    }

    return this.$storage.getState(key)
  }

  // ---------------------------------------------------------------
  // Strategy and Scheme
  // ---------------------------------------------------------------

  get strategy () {
    return this.strategies[this.$state.strategy]
  }

  registerStrategy (name, strategy) {
    this.strategies[name] = strategy
  }

  setStrategy (name) {
    if (name === this.$storage.getUniversal('strategy')) {
      return Promise.resolve()
    }

    // Set strategy
    this.$storage.setUniversal('strategy', name)

    // Call mounted hook on active strategy
    return this.mounted()
  }

  mounted () {
    if (!this.strategy.mounted) {
      return this.fetchUserOnce()
    }

    return Promise.resolve(this.strategy.mounted(...arguments)).catch(error => {
      this.callOnError(error, { method: 'mounted' })
      return Promise.reject(error)
    })
  }

  loginWith (name, ...args) {
    return this.setStrategy(name).then(() => this.login(...args))
  }

  login () {
    if (!this.strategy.login) {
      return Promise.resolve()
    }

    return this.wrapLogin(this.strategy.login(...arguments)).catch(error => {
      this.callOnError(error, { method: 'login' })
      return Promise.reject(error)
    })
  }

  fetchUser () {
    if (!this.strategy.fetchUser) {
      return Promise.resolve()
    }

    return Promise.resolve(this.strategy.fetchUser(...arguments)).catch(error => {
      this.callOnError(error, { method: 'fetchUser' })
      return Promise.reject(error)
    })
  }

  logout () {
    if (!this.strategy.logout) {
      this.reset()
      return Promise.resolve()
    }

    return Promise.resolve(this.strategy.logout(...arguments)).catch(error => {
      this.callOnError(error, { method: 'logout' })
      return Promise.reject(error)
    })
  }

  setUserToken (token) {
    if (!this.strategy.setUserToken) {
      this.setToken(this.strategy.name, token)
      return Promise.resolve()
    }

    return Promise.resolve(this.strategy.setUserToken(token)).catch(error => {
      this.callOnError(error, { method: 'setUserToken' })
      return Promise.reject(error)
    })
  }

  reset () {
    if (!this.strategy.reset) {
      this.setUser(false)
      this.setClientId(this.$state.strategy, false)
      this.setToken(this.$state.strategy, false)
      return Promise.resolve()
    }

    return Promise.resolve(this.strategy.reset(...arguments)).catch(error => {
      this.callOnError(error, { method: 'reset' })
      return Promise.reject(error)
    })
  }

  // ---------------------------------------------------------------
  // Token helpers
  // ---------------------------------------------------------------

  getToken (strategy) {
    const _key = this.options.token.prefix + strategy

    return this.$storage.getUniversal(_key)
  }

  setToken (strategy, token) {
    const _key = this.options.token.prefix + strategy

    return this.$storage.setUniversal(_key, token)
  }

  syncToken (strategy) {
    const _key = this.options.token.prefix + strategy

    return this.$storage.syncUniversal(_key)
  }

  // ---------------------------------------------------------------
  // Client ID helpers
  // ---------------------------------------------------------------

  getClientId (strategy) {
    const _key = this.options.client_id.prefix + strategy

    return this.$storage.getUniversal(_key)
  }

  setClientId (strategy, clientId) {
    const _key = this.options.client_id.prefix + strategy

    this.$storage.setState('clientId', clientId)

    return this.$storage.setUniversal(_key, clientId)
  }

  syncClientId (strategy) {
    const _key = this.options.client_id.prefix + strategy

    return this.$storage.syncUniversal(_key)
  }

  // ---------------------------------------------------------------
  // User helpers
  // ---------------------------------------------------------------

  get user () {
    return this.$state.user
  }

  get loggedIn () {
    return this.$state.loggedIn
  }

  get clientId () {
    return this.$state.clientId
  }

  fetchUserOnce () {
    if (!this.$state.user) {
      return this.fetchUser(...arguments)
    }
    return Promise.resolve()
  }

  setUser (user) {
<<<<<<< HEAD
    this.$storage.setState('loggedIn', Boolean(user))
    this.$storage.setState('clientId', this.getClientId(this.$state.strategy))
=======
>>>>>>> e4c32634
    this.$storage.setState('user', user)
    this.$storage.setState('loggedIn', Boolean(user))
  }

  // ---------------------------------------------------------------
  // Utils
  // ---------------------------------------------------------------

  get busy () {
    return this.$storage.getState('busy')
  }

  request (endpoint, defaults) {
    const _endpoint =
      typeof defaults === 'object'
        ? Object.assign({}, defaults, endpoint)
        : endpoint

    return this.ctx.app.$axios
      .request(_endpoint)
      .then(response => {
        return response.data
      })
      .catch(error => {
        // Call all error handlers
        this.callOnError(error, { method: 'request' })

        // Throw error
        return Promise.reject(error)
      })
  }

  requestWith (strategy, endpoint, defaults) {
    const token = this.getToken(strategy)

    const _endpoint = Object.assign({}, defaults, endpoint)

    const tokenName = this.strategies[strategy].options.tokenName || 'Authorization'
    if (!_endpoint.headers) {
      _endpoint.headers = {}
    }
    if (!_endpoint.headers[tokenName] && isSet(token) && token) {
      _endpoint.headers[tokenName] = token
    }

    return this.request(_endpoint)
  }

  wrapLogin (promise) {
    this.$storage.setState('busy', true)
    this.error = null

    return Promise.resolve(promise)
      .then(() => {
        this.$storage.setState('busy', false)
      })
      .catch(error => {
        this.$storage.setState('busy', false)
        return Promise.reject(error)
      })
  }

  onError (listener) {
    this._errorListeners.push(listener)
  }

  callOnError (error, payload = {}) {
    this.error = error

    for (let fn of this._errorListeners) {
      fn(error, payload)
    }
  }

  redirect (name, noRouter = false) {
    if (!this.options.redirect) {
      return
    }

    const from = this.options.fullPathRedirect ? this.ctx.route.fullPath : this.ctx.route.path

    let to = this.options.redirect[name]
    if (!to) {
      return
    }

    // Apply rewrites
    if (this.options.rewriteRedirects) {
      if (name === 'login' && isRelativeURL(from) && !isSameURL(to, from)) {
        this.$storage.setUniversal('redirect', from)
      }

      if (name === 'home') {
        const redirect = this.$storage.getUniversal('redirect')
        this.$storage.setUniversal('redirect', null)

        if (isRelativeURL(redirect)) {
          to = redirect
        }
      }
    }

    // Call onRedirect hook
    to = this.callOnRedirect(to, from) || to

    // Prevent infinity redirects
    if (isSameURL(to, from)) {
      return
    }

    if (process.client) {
      if (noRouter) {
        window.location.replace(to)
      } else {
        this.ctx.redirect(to, this.ctx.query)
      }
    } else {
      this.ctx.redirect(to, this.ctx.query)
    }
  }

  onRedirect (listener) {
    this._redirectListeners.push(listener)
  }

  callOnRedirect (to, from) {
    for (const fn of this._redirectListeners) {
      to = fn(to, from) || to
    }
    return to
  }

  hasScope (scope) {
    const userScopes = this.$state.user && getProp(this.$state.user, this.options.scopeKey)

    if (!userScopes) {
      return undefined
    }

    if (Array.isArray(userScopes)) {
      return userScopes.includes(scope)
    }

    return Boolean(getProp(userScopes, scope))
  }
}<|MERGE_RESOLUTION|>--- conflicted
+++ resolved
@@ -255,12 +255,8 @@
   }
 
   setUser (user) {
-<<<<<<< HEAD
-    this.$storage.setState('loggedIn', Boolean(user))
+    this.$storage.setState('user', user)
     this.$storage.setState('clientId', this.getClientId(this.$state.strategy))
-=======
->>>>>>> e4c32634
-    this.$storage.setState('user', user)
     this.$storage.setState('loggedIn', Boolean(user))
   }
 
