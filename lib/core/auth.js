import Storage from './storage'
import { routeOption, isRelativeURL, isSet, isSameURL, getProp } from './utilities'
import { Token } from './token'
import { RefreshToken } from './refreshToken'

export default class Auth {
  constructor (ctx, options) {
    this.ctx = ctx
    this.options = options

    // Strategies
    this.strategies = {}

    // Error listeners
    this._errorListeners = []

    // Redirect listeners
    this._redirectListeners = []

    // Storage & State
    options.initialState = { user: null, loggedIn: false }
    const storage = new Storage(ctx, options)

    this.$storage = storage
    this.$state = storage.state

    // Token & Refresh Token
    this.token = new Token(this)
    this.refreshToken = new RefreshToken(this)
  }

  async init () {
    // Reset on error
    if (this.options.resetOnError) {
      this.onError((...args) => {
        if (typeof (this.options.resetOnError) !== 'function' || this.options.resetOnError(...args)) {
          this.reset()
        }
      })
    }

    // Restore strategy
    this.$storage.syncUniversal('strategy', this.options.defaultStrategy)

    // Set default strategy if current one is invalid
    if (!this.strategy) {
      this.$storage.setUniversal('strategy', this.options.defaultStrategy)

      // Give up if still invalid
      if (!this.strategy) {
        return Promise.resolve()
      }
    }

    try {
      // Call mounted for active strategy on initial load
      await this.mounted()
    } catch (error) {
      this.callOnError(error)
    } finally {
      // Watch for loggedIn changes only in client side
      if (process.client && this.options.watchLoggedIn) {
        this.$storage.watchState('loggedIn', loggedIn => {
          if (!routeOption(this.ctx.route, 'auth', false)) {
            this.redirect(loggedIn ? 'home' : 'logout')
          }
        })
      }
    }
  }

  // Backward compatibility
  get state () {
    if (!this._state_warn_shown) {
      this._state_warn_shown = true
      // eslint-disable-next-line no-console
      console.warn('[AUTH] $auth.state is deprecated. Please use $auth.$state or top level props like $auth.loggedIn')
    }

    return this.$state
  }

  getState (key) {
    if (!this._get_state_warn_shown) {
      this._get_state_warn_shown = true
      // eslint-disable-next-line no-console
      console.warn('[AUTH] $auth.getState is deprecated. Please use $auth.$storage.getState() or top level props like $auth.loggedIn')
    }

    return this.$storage.getState(key)
  }

  // ---------------------------------------------------------------
  // Strategy and Scheme
  // ---------------------------------------------------------------

  get strategy () {
    return this.strategies[this.$state.strategy]
  }

  registerStrategy (name, strategy) {
    this.strategies[name] = strategy
  }

  setStrategy (name) {
    if (name === this.$storage.getUniversal('strategy')) {
      return Promise.resolve()
    }

    // Set strategy
    this.$storage.setUniversal('strategy', name)

    // Call mounted hook on active strategy
    return this.mounted()
  }

  mounted () {
    if (!this.strategy.mounted) {
      return this.fetchUserOnce()
    }

    return Promise.resolve(this.strategy.mounted(...arguments)).catch(error => {
      this.callOnError(error, { method: 'mounted' })
      return Promise.reject(error)
    })
  }

  loginWith (name, ...args) {
    return this.setStrategy(name).then(() => this.login(...args))
  }

  login () {
    if (!this.strategy.login) {
      return Promise.resolve()
    }

    return this.wrapLogin(this.strategy.login(...arguments))
      .catch(error => {
        this.callOnError(error, { method: 'login' })
        return Promise.reject(error)
      })
  }

  fetchUser () {
    if (!this.strategy.fetchUser) {
      return Promise.resolve()
    }

    return Promise.resolve(this.strategy.fetchUser(...arguments)).catch(error => {
      this.callOnError(error, { method: 'fetchUser' })
      return Promise.reject(error)
    })
  }

  logout () {
    if (!this.strategy.logout) {
      this.reset()
      return Promise.resolve()
    }

    return Promise.resolve(this.strategy.logout(...arguments)).catch(error => {
      this.callOnError(error, { method: 'logout' })
      return Promise.reject(error)
    })
  }

  setUserToken (token) {
    if (!this.strategy.setUserToken) {
      this.token.set(token)
      return Promise.resolve()
    }

    return Promise.resolve(this.strategy.setUserToken(token)).catch(error => {
      this.callOnError(error, { method: 'setUserToken' })
      return Promise.reject(error)
    })
  }

  reset () {
    if (!this.strategy.reset) {
      this.setUser(false)
      this.token.reset()
      this.refreshToken.reset()
      return Promise.resolve()
    }

    return Promise.resolve(this.strategy.reset(...arguments)).catch(error => {
      this.callOnError(error, { method: 'reset' })
      return Promise.reject(error)
    })
  }

<<<<<<< HEAD
  // ---------------------------------------------------------------
  // Token helpers
  // ---------------------------------------------------------------

  getToken (strategy) {
    const _key = this.options.token.prefix + strategy

    return this.$storage.getUniversal(_key)
  }

  setToken (strategy, token) {
    const _key = this.options.token.prefix + strategy

    return this.$storage.setUniversal(_key, token)
  }

  syncToken (strategy) {
    const _key = this.options.token.prefix + strategy

    return this.$storage.syncUniversal(_key)
  }

  getRefreshToken (strategy) {
    const _key = this.options.refresh_token.prefix + strategy

    return this.$storage.getUniversal(_key)
  }

  setRefreshToken (strategy, refreshToken) {
    const _key = this.options.refresh_token.prefix + strategy

    return this.$storage.setUniversal(_key, refreshToken)
  }

  syncRefreshToken (strategy) {
    const _key = this.options.refresh_token.prefix + strategy
=======
  refreshTokens () {
    if (!this.strategy.refreshController) {
      return Promise.resolve()
    }
>>>>>>> e56037f8

    return Promise.resolve(this.strategy.refreshController.handleRefresh()).catch(error => {
      this.callOnError(error, { method: 'refreshTokens' })
      return Promise.reject(error)
    })
  }

  addTokenPrefix (token) {
    return this.options.token_type ? this.options.token_type + ' ' + token : token
  }

  // ---------------------------------------------------------------
  // User helpers
  // ---------------------------------------------------------------

  get user () {
    return this.$state.user
  }

  get loggedIn () {
    return this.$state.loggedIn
  }

  fetchUserOnce () {
    if (!this.$state.user) {
      return this.fetchUser(...arguments)
    }
    return Promise.resolve()
  }

  setUser (user) {
    this.$storage.setState('user', user)
    this.$storage.setState('loggedIn', Boolean(user))
  }

  // ---------------------------------------------------------------
  // Utils
  // ---------------------------------------------------------------

  get busy () {
    return this.$storage.getState('busy')
  }

  request (endpoint, defaults) {
    const _endpoint =
      typeof defaults === 'object'
        ? Object.assign({}, defaults, endpoint)
        : endpoint

    if (!this.ctx.app.$axios) {
      // eslint-disable-next-line no-console
      console.error('[AUTH] add the @nuxtjs/axios module to nuxt.config file')
      return
    }

    return this.ctx.app.$axios
      .request(_endpoint)
      .then(response => ({
        response,
        data: response.data
      }))
      .catch(error => {
        // Call all error handlers
        this.callOnError(error, { method: 'request' })

        // Throw error
        return Promise.reject(error)
      })
  }

  requestWith (strategy, endpoint, defaults) {
    const token = this.token.get()

    const _endpoint = Object.assign({}, defaults, endpoint)

    const tokenName = this.strategies[strategy].options.tokenName || 'Authorization'
    if (!_endpoint.headers) {
      _endpoint.headers = {}
    }
    if (!_endpoint.headers[tokenName] && isSet(token) && token) {
      _endpoint.headers[tokenName] = token
    }

    return this.request(_endpoint)
  }

  wrapLogin (promise) {
    this.$storage.setState('busy', true)
    this.error = null

    return Promise.resolve(promise)
      .then(response => {
        this.$storage.setState('busy', false)
        return response
      })
      .catch(error => {
        this.$storage.setState('busy', false)
        return Promise.reject(error)
      })
  }

  onError (listener) {
    this._errorListeners.push(listener)
  }

  callOnError (error, payload = {}) {
    this.error = error

    for (const fn of this._errorListeners) {
      fn(error, payload)
    }
  }

  redirect (name, noRouter = false) {
    if (!this.options.redirect) {
      return
    }

    const from = this.options.fullPathRedirect ? this.ctx.route.fullPath : this.ctx.route.path

    let to = this.options.redirect[name]
    if (!to) {
      return
    }

    // Apply rewrites
    if (this.options.rewriteRedirects) {
      if (name === 'login' && isRelativeURL(from) && !isSameURL(to, from)) {
        this.$storage.setUniversal('redirect', from)
      }

      if (name === 'home') {
        const redirect = this.$storage.getUniversal('redirect')
        this.$storage.setUniversal('redirect', null)

        if (isRelativeURL(redirect)) {
          to = redirect
        }
      }
    }

    // Call onRedirect hook
    to = this.callOnRedirect(to, from) || to

    // Prevent infinity redirects
    if (isSameURL(to, from)) {
      return
    }

    if (process.client) {
      if (noRouter) {
        window.location.replace(to)
      } else {
        this.ctx.redirect(to, this.ctx.query)
      }
    } else {
      this.ctx.redirect(to, this.ctx.query)
    }
  }

  onRedirect (listener) {
    this._redirectListeners.push(listener)
  }

  callOnRedirect (to, from) {
    for (const fn of this._redirectListeners) {
      to = fn(to, from) || to
    }
    return to
  }

  hasScope (scope) {
    const userScopes = this.$state.user && getProp(this.$state.user, this.options.scopeKey)

    if (!userScopes) {
      return false
    }

    if (Array.isArray(userScopes)) {
      return userScopes.includes(scope)
    }

    return Boolean(getProp(userScopes, scope))
  }
}<|MERGE_RESOLUTION|>--- conflicted
+++ resolved
@@ -190,49 +190,10 @@
     })
   }
 
-<<<<<<< HEAD
-  // ---------------------------------------------------------------
-  // Token helpers
-  // ---------------------------------------------------------------
-
-  getToken (strategy) {
-    const _key = this.options.token.prefix + strategy
-
-    return this.$storage.getUniversal(_key)
-  }
-
-  setToken (strategy, token) {
-    const _key = this.options.token.prefix + strategy
-
-    return this.$storage.setUniversal(_key, token)
-  }
-
-  syncToken (strategy) {
-    const _key = this.options.token.prefix + strategy
-
-    return this.$storage.syncUniversal(_key)
-  }
-
-  getRefreshToken (strategy) {
-    const _key = this.options.refresh_token.prefix + strategy
-
-    return this.$storage.getUniversal(_key)
-  }
-
-  setRefreshToken (strategy, refreshToken) {
-    const _key = this.options.refresh_token.prefix + strategy
-
-    return this.$storage.setUniversal(_key, refreshToken)
-  }
-
-  syncRefreshToken (strategy) {
-    const _key = this.options.refresh_token.prefix + strategy
-=======
   refreshTokens () {
     if (!this.strategy.refreshController) {
       return Promise.resolve()
     }
->>>>>>> e56037f8
 
     return Promise.resolve(this.strategy.refreshController.handleRefresh()).catch(error => {
       this.callOnError(error, { method: 'refreshTokens' })
